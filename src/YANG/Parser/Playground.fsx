--- conflicted
+++ resolved
@@ -33,14 +33,7 @@
 
 let model = ReadAndClean example
 
-<<<<<<< HEAD
-
 run Module.parse_module model
-=======
-open Yang.Parser.Generic
-
-run parse_many_statements model
->>>>>>> 4c410421
 
 #time
 let big_model =
@@ -57,7 +50,6 @@
 juniper.Argument
 juniper.Body
 #time
-<<<<<<< HEAD
 
 let simple_model = """
 module example-system {
@@ -72,6 +64,4 @@
 }
 """
 
-let sm = run Module.parse_module simple_model
-=======
->>>>>>> 4c410421
+let sm = run Module.parse_module simple_model